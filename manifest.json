--- conflicted
+++ resolved
@@ -1,72 +1,65 @@
-{
-   "name": "__MSG_appName__",
-   "short_name": "Aria2E",
-   "version": "2.0.0",
-   "manifest_version": 3,
-   "minimum_chrome_version": "100.0.0",
-   "default_locale": "en",
-   "description": "__MSG_description__",
-   "options_page": "options.html",
-<<<<<<< HEAD
-   "permissions": [ "cookies", "tabs", "notifications", "contextMenus", "downloads","<all_urls>","storage"],
-   "version": "1.5.11",
-   "minimum_chrome_version": "80.0.0",
-
-=======
-   "permissions": [
-      "cookies",
-      "tabs",
-      "notifications",
-      "contextMenus",
-      "downloads",
-      "storage",
-      "system.display",
-      "power"
-   ],
-   "host_permissions": [
-      "<all_urls>"
-   ],
->>>>>>> db4ecb83
-   "background": {
-      "service_worker": "background.js",
-      "type": "module"
-   },
-   "action": {
-      "default_icon": {
-         "64": "images/logo64.png"
-      },
-      "default_title": "__MSG_appName__"
-   },
-   "content_security_policy": {
-      "extension_pages": "script-src 'self';object-src 'self';"
-   },
-   "icons": {
-      "128": "images/logo128.png",
-      "32": "images/logo32.png",
-      "64": "images/logo64.png"
-   },
-   "commands": {
-      "toggle-capture": {
-         "suggested_key": {
-            "default": "Alt+A"
-         },
-         "description": "__MSG_toggleCapture__"
-      }
-   },
-   "externally_connectable": {
-      "ids": [
-         "*"
-      ]
-   },
-   "web_accessible_resources": [
-      {
-         "resources": [
-            "js/magnet.js",
-            "magnet.html"
-         ],
-         "matches": [
-            "<all_urls>"
-         ]
-      }
-   ]
-}
+{
+   "name": "__MSG_appName__",
+   "short_name": "Aria2E",
+   "version": "2.0.0",
+   "manifest_version": 3,
+   "minimum_chrome_version": "100.0.0",
+   "default_locale": "en",
+   "description": "__MSG_description__",
+   "options_page": "options.html",
+   "permissions": [
+      "cookies",
+      "tabs",
+      "notifications",
+      "contextMenus",
+      "downloads",
+      "storage",
+      "system.display",
+      "power"
+   ],
+   "host_permissions": [
+      "<all_urls>"
+   ],
+   "background": {
+      "service_worker": "background.js",
+      "type": "module"
+   },
+   "action": {
+      "default_icon": {
+         "64": "images/logo64.png"
+      },
+      "default_title": "__MSG_appName__"
+   },
+   "content_security_policy": {
+      "extension_pages": "script-src 'self';object-src 'self';"
+   },
+   "icons": {
+      "128": "images/logo128.png",
+      "32": "images/logo32.png",
+      "64": "images/logo64.png"
+   },
+   "commands": {
+      "toggle-capture": {
+         "suggested_key": {
+            "default": "Alt+A"
+         },
+         "description": "__MSG_toggleCapture__"
+      }
+   },
+   "externally_connectable": {
+      "ids": [
+         "*"
+      ]
+   },
+   "web_accessible_resources": [
+      {
+         "resources": [
+            "js/magnet.js",
+            "magnet.html"
+         ],
+         "matches": [
+            "<all_urls>"
+         ]
+      }
+   ]
+}